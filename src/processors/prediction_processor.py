import numpy as np
import cv2
from skimage.filters import frangi
from pathlib import Path
from typing import Dict, Any, List, Tuple, Optional
import tensorflow as tf
from .base import ImageProcessor
from ..config import BATCH_SIZE


class Predictor(ImageProcessor):
    """Class for making predictions using both classical and deep learning methods."""

    def __init__(self):
        self.classical_methods = ["otsu", "adaptive_mean", "adaptive_gaussian", "frangi"]

    def apply_classical_threshold(self, image: np.ndarray, method: str = "otsu") -> np.ndarray:
        """Apply classical thresholding methods."""
        # Normalize and scale to [0, 255]
        image = (self.normalize_image(image) * 255).astype(np.uint8)

        if method == "otsu":
            _, mask = cv2.threshold(image, 0, 255, cv2.THRESH_BINARY + cv2.THRESH_OTSU)
        elif method == "adaptive_mean":
            mask = cv2.adaptiveThreshold(
                image, 255, cv2.ADAPTIVE_THRESH_MEAN_C, cv2.THRESH_BINARY, 71, 2
            )
        elif method == "adaptive_gaussian":
            mask = cv2.adaptiveThreshold(
                image, 255, cv2.ADAPTIVE_THRESH_GAUSSIAN_C, cv2.THRESH_BINARY, 71, 2
            )
        elif method == "frangi":
<<<<<<< HEAD
            mask = frangi(image)
            mask = (mask - mask.min()) / (mask.max() - mask.min())
            mask = (mask * 255).astype(np.uint8)
            _, mask = cv2.threshold(mask, 0, 255, cv2.THRESH_BINARY + cv2.THRESH_OTSU)
=======
            image = frangi(image)
            image = (image - image.min()) / (image.max() - image.min())
            image = image.astype(np.uint8) * 255
            _, mask = cv2.threshold(image, 0, 255, cv2.THRESH_BINARY + cv2.THRESH_OTSU)
>>>>>>> c874fa7f
        else:
            raise ValueError(f"Unknown thresholding method: {method}")

        return (mask > 0).astype(np.uint8)

    def predict_patch(
        self, patch: np.ndarray, model: Optional[tf.keras.Model] = None, method: str = "otsu"
    ) -> np.ndarray:
        """Generate prediction for a single patch."""
        # Normalize input patch
        patch_norm = self.normalize_image(patch)

        if model is not None:
            # Deep learning prediction
            patch_input = patch_norm[np.newaxis, ..., np.newaxis]
            pred = model.predict(patch_input, verbose=0)
            pred = pred[0, ..., 0]
            pred = (pred > 0.5).astype(np.uint8)
        else:
            # Classical thresholding
            pred = np.zeros_like(patch, dtype=np.uint8)
            for z in range(patch.shape[0]):
                slice_norm = (patch_norm[z, :, :] * 255).astype(np.uint8)
                pred[z, :, :] = self.apply_classical_threshold(slice_norm, method)

        return pred

    def predict_batch_patches(
        self,
        patches: List[np.ndarray],
        model: Optional[tf.keras.Model] = None,
        method: str = "otsu",
        batch_size: int = BATCH_SIZE,
    ) -> List[np.ndarray]:
        """Generate predictions for a batch of patches efficiently.

        Args:
            patches: List of patches to predict on
            model: Optional deep learning model
            method: Classical method to use if no model provided
            batch_size: Batch size for deep learning predictions

        Returns:
            List of predictions corresponding to input patches
        """
        predictions = []

        if model is not None:
            # Process patches in batches for deep learning
            for i in range(0, len(patches), batch_size):
                batch = patches[i : i + batch_size]

                # Normalize and prepare batch
                batch_norm = np.stack([self.normalize_image(p) for p in batch])
                batch_input = batch_norm[..., np.newaxis]

                # Get predictions for batch
                batch_preds = model.predict(batch_input, verbose=0)
                batch_preds = (batch_preds[..., 0] > 0.5).astype(np.uint8)

                # Add individual predictions to results
                predictions.extend([pred for pred in batch_preds])
        else:
            # For classical methods, process each patch individually
            for patch in patches:
                pred = self.predict_patch(patch, method=method)
                predictions.append(pred)

        return predictions

    @staticmethod
    def load_deep_models(models_dir: Path, dataset_name: str = None) -> Dict[str, tuple[str, str]]:
        """Get paths to deep learning models from the models directory.

        Args:
            models_dir: Base directory containing all models
            dataset_name: Optional name of dataset to filter models. If provided,
                         only includes models trained on this dataset.

        Returns:
            Dictionary mapping model names to tuples of (model_path, augmentation_type)
        """
        models_info = {}

        # Get all model directories for the specified dataset
        if dataset_name:
            model_dirs = list((models_dir / dataset_name).glob("*"))
        else:
            # If no dataset specified, get all models from all datasets
            model_dirs = []
            for dataset_path in models_dir.glob("*"):
                if dataset_path.is_dir():
                    model_dirs.extend(dataset_path.glob("*"))

        for model_dir in model_dirs:
            if not model_dir.is_dir():
                continue

            # Get latest timestamp directory
            latest_model = sorted(model_dir.glob("*"))[-1]

            # Get model file (*.h5)
            model_file = sorted(latest_model.glob("*.h5"))[-1]

            # Extract model name and augmentation type from directory structure
            # Path format: models_dir/dataset_name/model_name_augmentation/timestamp/model.h5
            dir_parts = model_dir.name.split("_")
            model_name = dir_parts[0]  # Get base model name
            augmentation_type = (
                dir_parts[-1] if len(dir_parts) > 1 else "NONE"
            )  # Get augmentation type

            # Use both model name and augmentation type as key
            key = f"{model_name}_{augmentation_type}"
            models_info[key] = (str(model_file), augmentation_type)

        return models_info<|MERGE_RESOLUTION|>--- conflicted
+++ resolved
@@ -30,17 +30,10 @@
                 image, 255, cv2.ADAPTIVE_THRESH_GAUSSIAN_C, cv2.THRESH_BINARY, 71, 2
             )
         elif method == "frangi":
-<<<<<<< HEAD
-            mask = frangi(image)
-            mask = (mask - mask.min()) / (mask.max() - mask.min())
-            mask = (mask * 255).astype(np.uint8)
-            _, mask = cv2.threshold(mask, 0, 255, cv2.THRESH_BINARY + cv2.THRESH_OTSU)
-=======
             image = frangi(image)
             image = (image - image.min()) / (image.max() - image.min())
             image = image.astype(np.uint8) * 255
             _, mask = cv2.threshold(image, 0, 255, cv2.THRESH_BINARY + cv2.THRESH_OTSU)
->>>>>>> c874fa7f
         else:
             raise ValueError(f"Unknown thresholding method: {method}")
 
